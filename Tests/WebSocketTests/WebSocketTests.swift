import Async
import Bits
import Core
import Foundation
import Dispatch
import TCP
import HTTP
import WebSocket
import XCTest

final class HTTPTestServer {
    /// Host name the server will bind to.
    public let hostname: String
    
    /// Port the server will bind to.
    public let port: UInt16
    
    /// Listen backlog.
    public let backlog: Int32
    
    /// Number of client accepting workers.
    /// Should be equal to the number of logical cores.
    public let workerCount: Int
    
    /// Creates a new engine server config
    public init(
        hostname: String = "0.0.0.0",
<<<<<<< HEAD
        port: UInt16 = 8282,
=======
        port: UInt16 = 8080,
>>>>>>> 954fd24d
        backlog: Int32 = 4096,
        workerCount: Int = 8
    ) {
        self.hostname = hostname
        self.port = port
        self.workerCount = workerCount
        self.backlog = backlog
    }
    
    /// Start the server. Server protocol requirement.
    public func start(with responder: Responder) throws {
        // create a tcp server
        let socket = try Socket(isNonBlocking: false)
        let tcp = TCP.Server(socket: socket, workerCount: workerCount)
        let server = HTTP.Server(clientStream: tcp)
        
        // setup the server pipeline
        server.drain { client in
            let parser = HTTP.RequestParser(worker: client.tcp.worker, maxBodySize: 100_000)
            let responderStream = responder.makeStream()
            let serializer = HTTP.ResponseSerializer()
            
            client.stream(to: parser)
                .stream(to: responderStream)
                .stream(to: serializer)
                .drain { data in
                    client.inputStream(data)
                    serializer.upgradeHandler?(client.tcp)
                }
            
            client.tcp.start()
        }
        
        server.errorStream = { error in
            debugPrint(error)
        }
        
        // bind, listen, and start accepting
        try server.clientStream.start(
            hostname: hostname,
            port: port,
            backlog: backlog
        )
    }
}

class WebSocketTests : XCTestCase {
    func testClientServer() throws {
<<<<<<< HEAD
=======
        // TODO: Failing on Linux
        return;
>>>>>>> 954fd24d
        let app = WebSocketApplication()
        let server = HTTPTestServer()
        
        try server.start(with: app)
        
        sleep(1)
        
        let promise0 = Promise<Void>()
        let promise1 = Promise<Void>()

        let queue = DispatchQueue(label: "test.client")
        let worker = Worker(queue: queue)
        
<<<<<<< HEAD
        let uri = URI(stringLiteral: "ws://localhost:8282/")
        
        do {
            _ = try WebSocket.connect(to: uri, worker: worker).then { socket in
                let responses = ["test", "cat", "banana"]
                let reversedResponses = responses.map {
                    String($0.reversed())
                }
                
                var count = 0
=======
        _ = try WebSocket.connect(to: "ws://localhost:8080/", worker: worker).then { socket in
            let responses = ["test", "cat", "banana"]
            let reversedResponses = responses.map {
                String($0.reversed())
            }
            
            var count = 0
            
            socket.onText { string in
                XCTAssert(reversedResponses.contains(string))
                count += 1
>>>>>>> 954fd24d
                
                socket.onText { string in
                    XCTAssert(reversedResponses.contains(string))
                    count += 1
                    
                    if count == 3 {
                        promise0.complete(())
                    }
                }
                
                socket.onBinary { blob in
                    defer { promise1.complete(()) }
                    
                    guard Array(blob) == [0x00, 0x01, 0x00, 0x02] else {
                        XCTFail()
                        return
                    }
                }
<<<<<<< HEAD
                
                for response in responses {
                    socket.send(response)
                }
                
                Data([
                    0x00, 0x01, 0x00, 0x02
                ]).withUnsafeBytes { (pointer: BytesPointer) in
                    let buffer = ByteBuffer(start: pointer, count: 4)
                    
                    socket.send(buffer)
                }
                
                promise0.complete(())
            }.blockingAwait(timeout: .seconds(10))
            
            try promise0.future.blockingAwait(timeout: .seconds(10))
            try promise1.future.blockingAwait(timeout: .seconds(10))
        } catch {
            XCTFail("Error connecting to \(uri)")
            throw error
        }
=======
            }
            
            for response in responses {
                socket.send(response)
            }
            
            Data([
                0x00, 0x01, 0x00, 0x02
            ]).withUnsafeBytes { (pointer: BytesPointer) in
                let buffer = ByteBuffer(start: pointer, count: 4)
                
                socket.send(buffer)
            }
            
            promise0.complete(())
        }.blockingAwait(timeout: .seconds(10))
        
        try promise0.future.blockingAwait(timeout: .seconds(10))
        try promise1.future.blockingAwait(timeout: .seconds(10))
>>>>>>> 954fd24d
    }
    
    static let allTests = [
        ("testClientServer", testClientServer)
    ]
}

struct WebSocketApplication: Responder {
    func respond(to req: Request) throws -> Future<Response> {
        let promise = Promise<Response>()
        
        if WebSocket.shouldUpgrade(for: req) {
            let res = try WebSocket.upgradeResponse(for: req)
            res.onUpgrade = { client in
                let websocket = WebSocket(client: client)
                websocket.onText { text in
                    let rev = String(text.reversed())
                    websocket.send(rev)
                }
                websocket.onBinary { buffer in
                    websocket.send(buffer)
                }
            }
            promise.complete(res)
        } else {
            let res = try Response(status: .ok, body: "hi")
            promise.complete(res)
        }
        
        return promise.future
    }
}<|MERGE_RESOLUTION|>--- conflicted
+++ resolved
@@ -25,14 +25,10 @@
     /// Creates a new engine server config
     public init(
         hostname: String = "0.0.0.0",
-<<<<<<< HEAD
         port: UInt16 = 8282,
-=======
-        port: UInt16 = 8080,
->>>>>>> 954fd24d
         backlog: Int32 = 4096,
         workerCount: Int = 8
-    ) {
+        ) {
         self.hostname = hostname
         self.port = port
         self.workerCount = workerCount
@@ -58,7 +54,7 @@
                 .drain { data in
                     client.inputStream(data)
                     serializer.upgradeHandler?(client.tcp)
-                }
+            }
             
             client.tcp.start()
         }
@@ -78,11 +74,8 @@
 
 class WebSocketTests : XCTestCase {
     func testClientServer() throws {
-<<<<<<< HEAD
-=======
         // TODO: Failing on Linux
         return;
->>>>>>> 954fd24d
         let app = WebSocketApplication()
         let server = HTTPTestServer()
         
@@ -92,11 +85,10 @@
         
         let promise0 = Promise<Void>()
         let promise1 = Promise<Void>()
-
+        
         let queue = DispatchQueue(label: "test.client")
         let worker = Worker(queue: queue)
         
-<<<<<<< HEAD
         let uri = URI(stringLiteral: "ws://localhost:8282/")
         
         do {
@@ -107,19 +99,6 @@
                 }
                 
                 var count = 0
-=======
-        _ = try WebSocket.connect(to: "ws://localhost:8080/", worker: worker).then { socket in
-            let responses = ["test", "cat", "banana"]
-            let reversedResponses = responses.map {
-                String($0.reversed())
-            }
-            
-            var count = 0
-            
-            socket.onText { string in
-                XCTAssert(reversedResponses.contains(string))
-                count += 1
->>>>>>> 954fd24d
                 
                 socket.onText { string in
                     XCTAssert(reversedResponses.contains(string))
@@ -138,7 +117,6 @@
                         return
                     }
                 }
-<<<<<<< HEAD
                 
                 for response in responses {
                     socket.send(response)
@@ -146,14 +124,14 @@
                 
                 Data([
                     0x00, 0x01, 0x00, 0x02
-                ]).withUnsafeBytes { (pointer: BytesPointer) in
-                    let buffer = ByteBuffer(start: pointer, count: 4)
-                    
-                    socket.send(buffer)
+                    ]).withUnsafeBytes { (pointer: BytesPointer) in
+                        let buffer = ByteBuffer(start: pointer, count: 4)
+                        
+                        socket.send(buffer)
                 }
                 
                 promise0.complete(())
-            }.blockingAwait(timeout: .seconds(10))
+                }.blockingAwait(timeout: .seconds(10))
             
             try promise0.future.blockingAwait(timeout: .seconds(10))
             try promise1.future.blockingAwait(timeout: .seconds(10))
@@ -161,27 +139,6 @@
             XCTFail("Error connecting to \(uri)")
             throw error
         }
-=======
-            }
-            
-            for response in responses {
-                socket.send(response)
-            }
-            
-            Data([
-                0x00, 0x01, 0x00, 0x02
-            ]).withUnsafeBytes { (pointer: BytesPointer) in
-                let buffer = ByteBuffer(start: pointer, count: 4)
-                
-                socket.send(buffer)
-            }
-            
-            promise0.complete(())
-        }.blockingAwait(timeout: .seconds(10))
-        
-        try promise0.future.blockingAwait(timeout: .seconds(10))
-        try promise1.future.blockingAwait(timeout: .seconds(10))
->>>>>>> 954fd24d
     }
     
     static let allTests = [
