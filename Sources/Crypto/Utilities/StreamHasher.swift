import Foundation
import Bits
import Async

/// Hashes the contents of a byte stream
///
/// When done hashing the stream, call `complete` to receive the hash and reset the hash to it's original state
///
/// [Learn More →](https://docs.vapor.codes/3.0/crypto/hash/#streaming-hashes-async)
<<<<<<< HEAD
public final class ByteStreamHasher<H: Hash> : Async.InputStream {
    /// See `InputStream` for details
    public func inputStream(_ input: ByteBuffer) {
        context.update(input)
    }
=======
public class ByteStreamHasher<H, O> : Async.Stream where H: Hash {
    /// ByteStreamHasher accepts byte streams
    public typealias Input = ByteBuffer

    /// See OutputStream.Output
    public typealias Output = O

    /// The hash context
    let context = H()

    /// Use a basic stream to easily implement our output stream.
    var outputStream: BasicStream<O>
>>>>>>> 5581dfd0
    
    /// Creates a new ByteStreamHasher that can hash a stream of bytes
    public required init() {
        self.outputStream = .init()
    }

    /// Completes the hash and returns the result
    public func complete() -> Data {
        defer {
            context.reset()
        }

        context.finalize()
        return context.hash
    }
<<<<<<< HEAD
    
    /// `ByteStreamHasher` accepts byte streams
    public typealias Input = ByteBuffer
    
    /// See `BaseStream.errorStream`
    public var errorStream: ErrorHandler?
    
    /// The hash context
    let context = H()
=======

    /// See InputStream.onInput
    public func onInput(_ input: ByteBuffer) {
        context.update(input)
    }

    /// See InputStream.onError
    public func onError(_ error: Error) {
        outputStream.onError(error)
    }

    /// See OutputStream.onOutput
    public func onOutput<I>(_ input: I) where I: Async.InputStream, O == I.Input {
        outputStream.onOutput(input)
    }
}


/// Hashes the contents of a byte stream
///
/// When done hashing the stream, call `complete` to receive the hash and reset the hash to it's original state
///
/// Cascades the inputstream to the output stream without any changes.
///
/// [Learn More →](https://docs.vapor.codes/3.0/crypto/hash/#using-streamhasher-as-a-transparent-component)
public final class PassthroughByteStreamHasher<H>: ByteStreamHasher<H, ByteBuffer> where H: Hash {
    /// See `InputStream` for details
    public override func onInput(_ input: ByteBuffer) {
        super.onInput(input)
        self.outputStream.onInput(input)
    }
>>>>>>> 5581dfd0
}<|MERGE_RESOLUTION|>--- conflicted
+++ resolved
@@ -7,14 +7,7 @@
 /// When done hashing the stream, call `complete` to receive the hash and reset the hash to it's original state
 ///
 /// [Learn More →](https://docs.vapor.codes/3.0/crypto/hash/#streaming-hashes-async)
-<<<<<<< HEAD
-public final class ByteStreamHasher<H: Hash> : Async.InputStream {
-    /// See `InputStream` for details
-    public func inputStream(_ input: ByteBuffer) {
-        context.update(input)
-    }
-=======
-public class ByteStreamHasher<H, O> : Async.Stream where H: Hash {
+public final class ByteStreamHasher<H, O> : Async.Stream where H: Hash {
     /// ByteStreamHasher accepts byte streams
     public typealias Input = ByteBuffer
 
@@ -26,7 +19,6 @@
 
     /// Use a basic stream to easily implement our output stream.
     var outputStream: BasicStream<O>
->>>>>>> 5581dfd0
     
     /// Creates a new ByteStreamHasher that can hash a stream of bytes
     public required init() {
@@ -42,17 +34,6 @@
         context.finalize()
         return context.hash
     }
-<<<<<<< HEAD
-    
-    /// `ByteStreamHasher` accepts byte streams
-    public typealias Input = ByteBuffer
-    
-    /// See `BaseStream.errorStream`
-    public var errorStream: ErrorHandler?
-    
-    /// The hash context
-    let context = H()
-=======
 
     /// See InputStream.onInput
     public func onInput(_ input: ByteBuffer) {
@@ -68,21 +49,4 @@
     public func onOutput<I>(_ input: I) where I: Async.InputStream, O == I.Input {
         outputStream.onOutput(input)
     }
-}
-
-
-/// Hashes the contents of a byte stream
-///
-/// When done hashing the stream, call `complete` to receive the hash and reset the hash to it's original state
-///
-/// Cascades the inputstream to the output stream without any changes.
-///
-/// [Learn More →](https://docs.vapor.codes/3.0/crypto/hash/#using-streamhasher-as-a-transparent-component)
-public final class PassthroughByteStreamHasher<H>: ByteStreamHasher<H, ByteBuffer> where H: Hash {
-    /// See `InputStream` for details
-    public override func onInput(_ input: ByteBuffer) {
-        super.onInput(input)
-        self.outputStream.onInput(input)
-    }
->>>>>>> 5581dfd0
 }