--- conflicted
+++ resolved
@@ -44,6 +44,9 @@
 
     /// Stores write event source.
     private var writeSource: DispatchSourceWrite?
+    
+    /// will be completed on connection or error
+    var connected = Promise<Void>()
 
     /// Use a basic stream to easily implement our output stream.
     private var outputStream: BasicStream<Output>?
@@ -58,7 +61,6 @@
     public init(socket: TCPSocket, on eventLoop: EventLoop) {
         self.socket = socket
         self.eventLoop = eventLoop
-        self.inputBuffer = []
 
         // Allocate one TCP packet
         let size = 65_507
@@ -277,26 +279,6 @@
 
         return existing
     }
-<<<<<<< HEAD
-
-    /// Creates a new WriteSource if there is no write source yet
-    private func ensureWriteSource() -> DispatchSourceWrite {
-        guard let source = writeSource else {
-            /// create a new write source
-            let source = DispatchSource.makeWriteSource(
-                fileDescriptor: socket.descriptor,
-                queue: eventLoop.queue
-            )
-
-            /// handle socket ready to write
-            source.setEventHandler(handler: writeData)
-
-            /// handle a cancel event
-            source.setCancelHandler(handler: stop)
-
-            writeSource = source
-            return source
-=======
     
     /// Disables the read source so that another read source (such as for SSL) can take over
     public func disableReadSource() {
@@ -308,10 +290,6 @@
     public func connect(hostname: String, port: UInt16) throws -> Future<Void> {
         try self.socket.connect(hostname: hostname, port: port)
         
-        ensureWriteSourceResumed()
->>>>>>> 0adb5738
-        
-
         return source
     }
 
