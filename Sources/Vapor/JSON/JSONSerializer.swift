import Jay

public  typealias JayType = JsonValue
public typealias Json = JayType

<<<<<<< HEAD
/**
    Handles the conversion from JayType
    Json values to Vapor Json values.
*/
public enum Json {
    
    public init(_ obj: Any) {
        self = .NullValue
    }
    
    case NullValue
    case BooleanValue(Bool)
    case NumberValue(Double)
    case StringValue(String)
    case ArrayValue([Json])
    case ObjectValue([String:Json])
    
    // MARK: Initialization
    
=======
extension Json {
>>>>>>> 329f7cbf
    public init(_ value: Bool) {
        self = .Boolean(value ? .True : .False)
    }
    
    public init(_ value: Double) {
        self = .Number(.JsonDbl(value))
    }
    
    public init(_ value: Int) {
        self = .Number(.JsonInt(value))
    }
    
    public init(_ value: Swift.String) {
        self = .String(value)
    }
    
    public init(_ value: [Json]) {
        self = .Array(value)
    }
    
    public init(_ value: JsonObject) {
        self = .Object(value)
    }
}

/**
    Handles the conversion from JayType
    Json values to Vapor Json values.
*/
////public enum Json {
////    
////    case NullValue
////    case BooleanValue(Bool)
////    case NumberValue(Double)
////    case StringValue(String)
////    case ArrayValue([Json])
////    case ObjectValue([String:Json])
////    
////    // MARK: Initialization
////    
////    public init(_ value: Bool) {
////        self = .BooleanValue(value)
////    }
////    
////    public init(_ value: Double) {
////        self = .NumberValue(value)
////    }
////    
////    public init(_ value: Int) {
////        let double = Double(value)
////        self.init(double)
////    }
////    
////    public init(_ value: String) {
////        self = .StringValue(value)
////    }
////    
////    public init(_ value: [Json]) {
////        self = .ArrayValue(value)
////    }
////    
////    public init(_ value: [String : Json]) {
////        self = .ObjectValue(value)
////    }
////}
//
//// MARK: Mapping between Json and Jay types
//
//extension JayType {
//    private init(_ json: Json) {
//        switch json {
//        case .ObjectValue(let dict):
//            var newDict = JsonObject()
//            for (k,v) in dict {
//                newDict[k] = JayType(v)
//            }
//            self = .Object(newDict)
//        case .ArrayValue(let arr):
//            var newArray = JsonArray()
//            for i in arr {
//                newArray.append(JayType(i))
//            }
//            self = .Array(newArray)
//        case .NullValue:
//            self = .Null
//        case .NumberValue(let num):
//            self = .Number(JsonNumber.JsonDbl(num))
//        case .BooleanValue(let bool):
//            self = .Boolean(bool ? .True : .False)
//        case .StringValue(let str):
//            self = .String(str)
//        }
//    }
//}
//
//extension Json {
//    public init(_ jay: JaySON) {
//        print(jay)
//        self = .NullValue
//    }
//    public init(_ jay: JayType) {
//        switch jay {
//        case .Object(let dict):
//            var newDict = [String : Json]()
//            for (k,v) in dict {
//                newDict[k] = Json(v)
//            }
//            self = Json(newDict)
//        case .Array(let arr):
//            var newArray = [Json]()
//            for i in arr {
//                newArray.append(Json(i))
//            }
//            self = Json(newArray)
//        case .Null: self = Json.NullValue
//        case .Number(let num):
//            switch num {
//            case .JsonDbl(let dbl):
//                self = Json(dbl)
//            case .JsonInt(let int):
//                self = Json(Double(int))
//            }
//        case .Boolean(let bool):
//            self = Json(bool == .True)
//        case .String(let str):
//            self = Json(str)
//        }
//        
//    }
//}

// MARK: Serialization

extension Json {
    #if swift(>=3.0)
        public static func deserialize<T: Sequence where T.Iterator.Element == UInt8>(source: T) throws -> Json {
            let byteArray = [UInt8](source)
            let jayValue = try Jay().typesafeJsonFromData(byteArray)
            return jayValue
        }
    #else
        public static func deserialize<T: SequenceType where T.Generator.Element == UInt8>(source: T) throws -> Json {
            let byteArray = [UInt8](source)
            let jayValue = try Jay().typesafeJsonFromData(byteArray)
            return jayValue
        }
    #endif
}

extension Json {
    public func serialize() throws -> [UInt8] {
        return try Jay().dataFromJson(self)
    }
}


// MARK: Literal Convertibles

extension Json: NilLiteralConvertible {
    public init(nilLiteral value: Void) {
        self = .Null
    }
}

extension Json: BooleanLiteralConvertible {
    public init(booleanLiteral value: BooleanLiteralType) {
        let val: JsonBoolean = value ? .True : .False
        self = .Boolean(val)
    }
}

extension Json: IntegerLiteralConvertible {
    public init(integerLiteral value: IntegerLiteralType) {
        self = .Number(.JsonInt(value))
    }
}

extension Json: FloatLiteralConvertible {
    public init(floatLiteral value: FloatLiteralType) {
        self = .Number(.JsonDbl(Double(value)))
    }
}

extension Json: StringLiteralConvertible {
    public typealias UnicodeScalarLiteralType = Swift.String
    public typealias ExtendedGraphemeClusterLiteralType = Swift.String
    
    public init(unicodeScalarLiteral value: UnicodeScalarLiteralType) {
        self = .String(value)
    }
    
    public init(extendedGraphemeClusterLiteral value: ExtendedGraphemeClusterType) {
        self = .String(value)
    }
    
    public init(stringLiteral value: StringLiteralType) {
        self = .String(value)
    }
}

extension Json: ArrayLiteralConvertible {
    public init(arrayLiteral elements: Json...) {
        self = .Array(elements)
    }
}

extension Json: DictionaryLiteralConvertible {
    public init(dictionaryLiteral elements: (Swift.String, Json)...) {
        var object = JsonObject(minimumCapacity: elements.count)
        elements.forEach { key, value in
            object[key] = value
        }
        self = .Object(object)
    }
}
<|MERGE_RESOLUTION|>--- conflicted
+++ resolved
@@ -3,29 +3,7 @@
 public  typealias JayType = JsonValue
 public typealias Json = JayType
 
-<<<<<<< HEAD
-/**
-    Handles the conversion from JayType
-    Json values to Vapor Json values.
-*/
-public enum Json {
-    
-    public init(_ obj: Any) {
-        self = .NullValue
-    }
-    
-    case NullValue
-    case BooleanValue(Bool)
-    case NumberValue(Double)
-    case StringValue(String)
-    case ArrayValue([Json])
-    case ObjectValue([String:Json])
-    
-    // MARK: Initialization
-    
-=======
 extension Json {
->>>>>>> 329f7cbf
     public init(_ value: Bool) {
         self = .Boolean(value ? .True : .False)
     }
