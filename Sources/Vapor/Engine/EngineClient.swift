--- conflicted
+++ resolved
@@ -69,11 +69,7 @@
             print("[Client] \(error)")
         }
         let client = HTTPClient(
-<<<<<<< HEAD
-            stream: tcpSocket.stream(on: self.container),
-=======
             stream: stream,
->>>>>>> d70e2824
             on: self.container
         )
         req.http.headers[.host] = hostname
