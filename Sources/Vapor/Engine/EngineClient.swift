--- conflicted
+++ resolved
@@ -72,19 +72,9 @@
                     return HTTPClient(socket: client)
                 }
             } else {
-<<<<<<< HEAD
                 let client = try TCPClient(on: container)
-
-                return try client.connect(hostname: hostname, port: port).map {
-                    client.start()
-
-                    return HTTPClient(socket: client)
-                }
-=======
-                let client = try TCPClient(on: eventLoop)
                 try client.connect(hostname: hostname, port: port)
                 return Future(HTTPClient(socket: client))
->>>>>>> 8954916d
             }
         }
     }
