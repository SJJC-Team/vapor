import Async

/// A stream of decoded rows related to a query
///
/// This API is currently internal so we don't break the public API when finalizing the "raw" row API
final class RowStream : ResultsStream {
<<<<<<< HEAD
    var onEOF: ((UInt16) throws -> ())? {
        return { _ in
            self.close()
        }
    }
    
    /// For internal notification purposes only
    func close() {
        self.onClose?()
    }
    
    /// Parses a packet into a Row
    func parseRows(from packet: Packet) throws -> Row {
        return try packet.makeRow(columns: columns, binary: binary)
    }
    
    /// Creates a new RowStream using the specified protocol (from MySQL 4.0 or 4.1) and optionally the binary protocol instead of text
    init(mysql41: Bool, binary: Bool = false) {
        self.mysql41 = mysql41
        self.binary = binary
    }
    
=======
    /// -
    typealias Output = Row

>>>>>>> 5581dfd0
    /// A list of all fields' descriptions in this table
    var columns = [Field]()

    /// Used to indicate the amount of returned columns
    var columnCount: UInt64?

    /// If `true`, the server protocol version is for MySQL 4.1
    let mysql41: Bool

    /// If `true`, the results are using the binary protocols
    var binary: Bool

    /// Use a basic stream to easily implement our output stream.
    var outputStream: BasicStream<Output> = .init()

    /// Creates a new RowStream using the specified protocol (from MySQL 4.0 or 4.1) and optionally the binary protocol instead of text
    init(mysql41: Bool, binary: Bool = false) {
        self.mysql41 = mysql41
        self.binary = binary
    }

    /// See InputStream.onError
    public func onError(_ error: Error) {
        outputStream.onError(error)
    }

    /// See OutputStream.onOutput
    func onOutput<I>(_ input: I) where I : InputStream, Output == I.Input {
        outputStream.onOutput(input)
    }

    /// Parses a packet into a Row
    func parseRows(from packet: Packet) throws -> Row {
        return try packet.makeRow(columns: columns, binary: binary)
    }

    /// See ClosableStream.onClose
    public func onClose(_ onClose: ClosableStream) {
        outputStream.onClose(onClose)
    }

    /// For internal notification purposes only
    func close() {
        outputStream.close()
    }
}<|MERGE_RESOLUTION|>--- conflicted
+++ resolved
@@ -3,35 +3,13 @@
 /// A stream of decoded rows related to a query
 ///
 /// This API is currently internal so we don't break the public API when finalizing the "raw" row API
-final class RowStream : ResultsStream {
-<<<<<<< HEAD
-    var onEOF: ((UInt16) throws -> ())? {
-        return { _ in
-            self.close()
-        }
-    }
-    
-    /// For internal notification purposes only
-    func close() {
-        self.onClose?()
-    }
-    
-    /// Parses a packet into a Row
-    func parseRows(from packet: Packet) throws -> Row {
-        return try packet.makeRow(columns: columns, binary: binary)
-    }
-    
-    /// Creates a new RowStream using the specified protocol (from MySQL 4.0 or 4.1) and optionally the binary protocol instead of text
-    init(mysql41: Bool, binary: Bool = false) {
-        self.mysql41 = mysql41
-        self.binary = binary
-    }
-    
-=======
-    /// -
+final class RowStream: Async.Stream, ClosableStream {
+    /// See InputStream.Input
+    typealias Input = Packet
+
+    /// See OutputStream.Output
     typealias Output = Row
 
->>>>>>> 5581dfd0
     /// A list of all fields' descriptions in this table
     var columns = [Field]()
 
@@ -44,23 +22,27 @@
     /// If `true`, the results are using the binary protocols
     var binary: Bool
 
-    /// Use a basic stream to easily implement our output stream.
-    var outputStream: BasicStream<Output> = .init()
+    /// Handles EOF
+    typealias OnEOF = (UInt16) throws -> ()
 
+    /// Called on EOF packet
+    var onEOF: OnEOF?
+
+    /// Basic stream to easily implement async stream.
+    private var outputStream: BasicStream<Output>
+    
     /// Creates a new RowStream using the specified protocol (from MySQL 4.0 or 4.1) and optionally the binary protocol instead of text
     init(mysql41: Bool, binary: Bool = false) {
         self.mysql41 = mysql41
         self.binary = binary
+        outputStream = .init()
+        self.onEOF = { _ in self.close() }
     }
+    
 
-    /// See InputStream.onError
-    public func onError(_ error: Error) {
-        outputStream.onError(error)
-    }
-
-    /// See OutputStream.onOutput
-    func onOutput<I>(_ input: I) where I : InputStream, Output == I.Input {
-        outputStream.onOutput(input)
+    /// For internal notification purposes only
+    func close() {
+        outputStream.close()
     }
 
     /// Parses a packet into a Row
@@ -68,13 +50,125 @@
         return try packet.makeRow(columns: columns, binary: binary)
     }
 
+    /// Parses an incoming packet as part of the results
+    func onInput(_ input: Packet) {
+        do {
+            try parse(packet: input)
+        } catch {
+            onError(error)
+        }
+    }
+
+    /// See InputStream.onError
+    func onError(_ error: Error) {
+        outputStream.onError(error)
+        self.close()
+    }
+
     /// See ClosableStream.onClose
-    public func onClose(_ onClose: ClosableStream) {
+    func onClose(_ onClose: ClosableStream) {
         outputStream.onClose(onClose)
     }
 
-    /// For internal notification purposes only
-    func close() {
-        outputStream.close()
+    /// See OutputStream.onOutput
+    func onOutput<I>(_ input: I) where I: InputStream, RowStream.Output == I.Input {
+        outputStream.onOutput(input)
     }
-}+
+    func parse(packet: Packet) throws {
+        // If the header (column count) is not yet set
+        guard let columnCount = self.columnCount else {
+            // Parse the column count
+            let parser = Parser(packet: packet)
+
+            // Tries to parse the header count
+            guard let columnCount = try? parser.parseLenEnc() else {
+                if case .error(let error) = try packet.parseResponse(mysql41: mysql41) {
+                    self.onError(error)
+                    self.close()
+                } else {
+                    self.close()
+                }
+                return
+            }
+
+            // No columns means an empty stream
+            if columnCount == 0 {
+                self.close()
+            }
+
+            self.columnCount = columnCount
+            return
+        }
+
+        // if the column count isn't met yet
+        if columns.count != columnCount {
+            // Parse the next column
+            try parseColumns(from: packet)
+            return
+        }
+
+        // Otherwise, parse the next row
+        try preParseRows(from: packet)
+    }
+
+    /// Parses a row from this packet, checks
+    func preParseRows(from packet: Packet) throws {
+        // End of file packet
+        if packet.payload[0] == 0xfe {
+            let parser = Parser(packet: packet)
+            parser.position = 1
+            let flags = try parser.parseUInt16()
+
+            if flags & serverMoreResultsExists == 0 {
+                self.close()
+                return
+            }
+
+            try onEOF?(flags)
+            return
+        }
+
+        // If it's an error packet
+        if packet.payload.count > 0,
+            let pointer = packet.payload.baseAddress,
+            pointer[0] == 0xff,
+            let error = try packet.parseResponse(mysql41: self.mysql41).error
+        {
+            throw error
+        }
+
+        try outputStream.onInput(parseRows(from: packet))
+    }
+
+    /// Parses the packet as a columm specification
+    func parseColumns(from packet: Packet) throws {
+        // Normal responses indicate an end of columns or an error
+        if packet.isTextProtocolResponse {
+            do {
+                switch try packet.parseResponse(mysql41: mysql41) {
+                case .error(let error):
+                    throw error
+                case .ok(_):
+                    fallthrough
+                case .eof(_):
+                    // If this is the end of the stream, stop
+                    return
+                }
+            } catch {
+                throw MySQLError(.invalidPacket)
+            }
+        }
+
+        do {
+            // Parse the column field definition
+            let field = try packet.parseFieldDefinition()
+
+            self.columns.append(field)
+        } catch {
+            throw MySQLError(.invalidPacket)
+        }
+    }
+}
+
+fileprivate let serverMoreResultsExists: UInt16 = 0x0008